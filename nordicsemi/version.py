#
# Copyright (c) 2016 Nordic Semiconductor ASA
# All rights reserved.
#
# Redistribution and use in source and binary forms, with or without modification,
# are permitted provided that the following conditions are met:
#
#   1. Redistributions of source code must retain the above copyright notice, this
#   list of conditions and the following disclaimer.
#
#   2. Redistributions in binary form must reproduce the above copyright notice, this
#   list of conditions and the following disclaimer in the documentation and/or
#   other materials provided with the distribution.
#
#   3. Neither the name of Nordic Semiconductor ASA nor the names of other
#   contributors to this software may be used to endorse or promote products
#   derived from this software without specific prior written permission.
#
#   4. This software must only be used in or with a processor manufactured by Nordic
#   Semiconductor ASA, or in or with a processor manufactured by a third party that
#   is used in combination with a processor manufactured by Nordic Semiconductor.
#
#   5. Any software provided in binary or object form under this license must not be
#   reverse engineered, decompiled, modified and/or disassembled.
#
# THIS SOFTWARE IS PROVIDED BY THE COPYRIGHT HOLDERS AND CONTRIBUTORS "AS IS" AND
# ANY EXPRESS OR IMPLIED WARRANTIES, INCLUDING, BUT NOT LIMITED TO, THE IMPLIED
# WARRANTIES OF MERCHANTABILITY AND FITNESS FOR A PARTICULAR PURPOSE ARE
# DISCLAIMED. IN NO EVENT SHALL THE COPYRIGHT HOLDER OR CONTRIBUTORS BE LIABLE FOR
# ANY DIRECT, INDIRECT, INCIDENTAL, SPECIAL, EXEMPLARY, OR CONSEQUENTIAL DAMAGES
# (INCLUDING, BUT NOT LIMITED TO, PROCUREMENT OF SUBSTITUTE GOODS OR SERVICES;
# LOSS OF USE, DATA, OR PROFITS; OR BUSINESS INTERRUPTION) HOWEVER CAUSED AND ON
# ANY THEORY OF LIABILITY, WHETHER IN CONTRACT, STRICT LIABILITY, OR TORT
# (INCLUDING NEGLIGENCE OR OTHERWISE) ARISING IN ANY WAY OUT OF THE USE OF THIS
# SOFTWARE, EVEN IF ADVISED OF THE POSSIBILITY OF SUCH DAMAGE.
#

""" Version definition for nrfutil. """

<<<<<<< HEAD
NRFUTIL_VERSION = "2.3.0"
=======
NRFUTIL_VERSION = "3.0.0"
>>>>>>> 1704d947
<|MERGE_RESOLUTION|>--- conflicted
+++ resolved
@@ -37,8 +37,4 @@
 
 """ Version definition for nrfutil. """
 
-<<<<<<< HEAD
-NRFUTIL_VERSION = "2.3.0"
-=======
-NRFUTIL_VERSION = "3.0.0"
->>>>>>> 1704d947
+NRFUTIL_VERSION = "3.1.0"